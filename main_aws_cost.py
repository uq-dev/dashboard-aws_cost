import boto3
import pandas as pd
import matplotlib.pyplot as plt
import seaborn as sns
from datetime import datetime, timedelta
import schedule
import time
import argparse
import pygetwindow as gw

def get_client(profile_name=None):
    """
    AWS CLIクライアントを作成する関数。
    :param profile_name: 使用するAWS CLIプロファイル名。デフォルトはNone。
    :return: boto3.client
    """
    if profile_name:
        session = boto3.Session(profile_name=profile_name)
        client = session.client('ce')
    else:
        client = boto3.client('ce')
    
    return client

def parse_arguments():
    """
    コマンドライン引数を解析する関数。
    :return: 引数の名前空間
    """
    parser = argparse.ArgumentParser(description='AWS Cost Explorer Dashboard')
    parser.add_argument('--profile', type=str, help='AWS CLI profile name to use')
    return parser.parse_args()

# 引数を解析
args = parse_arguments()
profile_name = args.profile

# AWSクライアントの設定
client = get_client(profile_name=profile_name)

# AWS料金情報の取得
def get_cost_and_usage(start_date, end_date, granularity):
    response = client.get_cost_and_usage(
        TimePeriod={
            'Start': start_date,
            'End': end_date
        },
        Granularity=granularity,
        Metrics=['UnblendedCost'],
        GroupBy=[
            {'Type': 'DIMENSION', 'Key': 'SERVICE'}
        ]
    )
    return response

# データの変換
def transform_data(response):
    results = response['ResultsByTime']
    data = []
    
    for result in results:
        date = result['TimePeriod']['Start']
        for group in result['Groups']:
            service = group['Keys'][0]
            cost = float(group['Metrics']['UnblendedCost']['Amount'])
            data.append({'Date': date, 'Service': service, 'Cost': cost})
    
    df = pd.DataFrame(data)
    df['Date'] = pd.to_datetime(df['Date'])
    
    # 0 USDの項目を除外
    df = df[df['Cost'] > 0]
    
    return df

# 日単位のグラフの描画
def plot_daily_cost(ax, df):
    if df.empty:
        print("No daily data to display.")
        return
    
    df_pivot = df.pivot_table(index='Date', columns='Service', values='Cost', aggfunc='sum').fillna(0)
    df_pivot = df_pivot.loc[:, (df_pivot != 0).any(axis=0)]
    
    df_pivot.plot(kind='bar', stacked=True, colormap='tab20', ax=ax)

    ax.set_title('AWS Daily Cost by Service (Stacked)')
    ax.set_xlabel('Date')
    ax.set_ylabel('Cost (USD)')
    
    # 横軸ラベルをyy-mm-dd形式に変更し、横書きに設定
    ax.xaxis.set_major_formatter(plt.FixedFormatter(df_pivot.index.strftime('%d')))
    ax.tick_params(axis='x', rotation=0)  # 横書き

    ax.legend(title='Service', bbox_to_anchor=(1.05, 1), loc='upper left')

# 月単位のグラフの描画
def plot_monthly_cost(ax, df):
    if df.empty:
        print("No monthly data to display.")
        return
    
    df_pivot = df.pivot_table(index='Date', columns='Service', values='Cost', aggfunc='sum').fillna(0)
    df_pivot = df_pivot.loc[:, (df_pivot != 0).any(axis=0)]
    
    df_pivot.plot(kind='bar', stacked=True, colormap='tab20', ax=ax)

    ax.set_title('AWS Monthly Cost by Service (Stacked)')
    ax.set_xlabel('Month')
    ax.set_ylabel('Cost (USD)')
    
    # 横軸ラベルをyyyy-mm形式に変更し、横書きに設定
    ax.xaxis.set_major_formatter(plt.FixedFormatter(df_pivot.index.strftime('%m')))
    ax.tick_params(axis='x', rotation=0)  # 横書き

    ax.legend(title='Service', bbox_to_anchor=(1.05, 1), loc='upper left')

# 1月分の予測
def predict_monthly_cost(df):
    daily_cost = df.groupby('Date').sum()['Cost'].mean()
    days_in_month = pd.Timestamp.today().days_in_month
    estimated_cost = daily_cost * days_in_month
    
    print(f"Estimated Monthly Cost: ${estimated_cost:.2f}")

# 自動更新のスケジュール設定
def job():
    today = datetime.today().strftime('%Y-%m-%d')
    six_months_ago = (datetime.today() - timedelta(days=180)).strftime('%Y-%m-%d')
    seven_days_ago = (datetime.today() - timedelta(days=7)).strftime('%Y-%m-%d')
    
    # 日単位のデータ取得と変換
    daily_response = get_cost_and_usage(seven_days_ago, today, 'DAILY')
    daily_df = transform_data(daily_response)
    
    # 月単位のデータ取得と変換
    monthly_response = get_cost_and_usage(six_months_ago, today, 'MONTHLY')
    monthly_df = transform_data(monthly_response)
    
    # グラフの描画
<<<<<<< HEAD
    # DPIを設定（デフォルトは100）
    dpi = 100

    # インチへの変換
    width_inch = 683 / dpi
    height_inch = 768 / dpi

    fig, axes = plt.subplots(nrows=2, ncols=1, figsize=(width_inch, height_inch))
    
    # フィギュアの表示位置を指定
    # manager = plt.get_current_fig_manager()
    # manager.window.wm_geometry("+683+0")
=======
    fig, axes = plt.subplots(nrows=2, ncols=1, figsize=(8, 8), dpi=100)
>>>>>>> 54ad1407
    
    plot_daily_cost(axes[0], daily_df)
    plot_monthly_cost(axes[1], monthly_df)
    
    plt.tight_layout()
    plt.show()

    # ウィンドウが表示されるのを待つための時間
    time.sleep(1)

    # ウィンドウの名前で取得（OSによって異なる場合があります）
    window = gw.getWindowsWithTitle('AWS Cost')[0]

    # ウィンドウの位置とサイズを設定
    window.resizeTo(683, 768)
    window.moveTo(683, 0)

    predict_monthly_cost(daily_df)

job()

# 4時間ごとの自動更新
schedule.every(4).hours.do(job)

# プログラムの実行
if __name__ == "__main__":
   while True:
       schedule.run_pending()
       time.sleep(1)<|MERGE_RESOLUTION|>--- conflicted
+++ resolved
@@ -138,7 +138,6 @@
     monthly_df = transform_data(monthly_response)
     
     # グラフの描画
-<<<<<<< HEAD
     # DPIを設定（デフォルトは100）
     dpi = 100
 
@@ -151,9 +150,7 @@
     # フィギュアの表示位置を指定
     # manager = plt.get_current_fig_manager()
     # manager.window.wm_geometry("+683+0")
-=======
-    fig, axes = plt.subplots(nrows=2, ncols=1, figsize=(8, 8), dpi=100)
->>>>>>> 54ad1407
+
     
     plot_daily_cost(axes[0], daily_df)
     plot_monthly_cost(axes[1], monthly_df)
